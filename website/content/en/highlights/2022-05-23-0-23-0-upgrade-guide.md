--- conflicted
+++ resolved
@@ -2,11 +2,7 @@
 date: "2022-06-16"
 title: "0.23 Upgrade Guide"
 description: "An upgrade guide that addresses breaking changes in 0.23.0"
-<<<<<<< HEAD
-authors: ["akx", "jszwedko", "fuchsnj"]
-=======
-authors: ["akx", "jszwedko", "spencergilbert"]
->>>>>>> 4c584221
+authors: ["akx", "jszwedko", "spencergilbert", "fuchsnj"]
 release: "0.23.0"
 hide_on_release_notes: false
 badges:
@@ -54,9 +50,7 @@
 
 - the "merge" operator (`|` or `|=`) on objects that share keys with different types
 - if statements
-<<<<<<< HEAD
 - expressions that contain the `abort` expression
-=======
 
 #### ["remove_empty" option dropped from VRL's `parse_grok` and `parse_groks`] {#vrl-parse_grok}
 
@@ -70,5 +64,4 @@
 parsed = parse_grok!(.message, "%{TIMESTAMP_ISO8601:timestamp} %{LOGLEVEL:level} %{GREEDYDATA:message}")
 expected = { "timestamp": "", "level": "", "message": ""}
 parsed = merge(expected, parsed)
-```
->>>>>>> 4c584221
+```