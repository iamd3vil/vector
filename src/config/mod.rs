--- conflicted
+++ resolved
@@ -92,16 +92,10 @@
     #[cfg(feature = "api")]
     pub api: api::Options,
     pub healthchecks: HealthcheckOptions,
-<<<<<<< HEAD
-    pub sources: IndexMap<String, SourceOuter>,
-    pub sinks: IndexMap<String, SinkOuter>,
-    pub transforms: IndexMap<String, TransformOuter>,
-    pub pipelines: IndexMap<String, pipeline::Pipeline>,
-=======
     pub sources: IndexMap<ComponentId, SourceOuter>,
     pub sinks: IndexMap<ComponentId, SinkOuter>,
     pub transforms: IndexMap<ComponentId, TransformOuter>,
->>>>>>> 21378c3f
+    pub pipelines: IndexMap<String, pipeline::Pipeline>,
     tests: Vec<TestDefinition>,
     expansions: IndexMap<ComponentId, Vec<ComponentId>>,
 }
