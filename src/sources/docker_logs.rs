--- conflicted
+++ resolved
@@ -133,6 +133,15 @@
                 .iter()
                 .any(|name| items.iter().any(|item| name.starts_with(item)))
     }
+
+    fn with_empty_partial_event_marker_field_as_none(mut self) -> Self {
+        if let Some(val) = &self.partial_event_marker_field {
+            if val.is_empty() {
+                self.partial_event_marker_field = None;
+            }
+        }
+        self
+    }
 }
 
 inventory::submit! {
@@ -144,23 +153,12 @@
 #[async_trait::async_trait]
 #[typetag::serde(name = "docker_logs")]
 impl SourceConfig for DockerLogsConfig {
-<<<<<<< HEAD
-    async fn build(
-        &self,
-        _name: &str,
-        _globals: &GlobalOptions,
-        shutdown: ShutdownSignal,
-        out: Pipeline,
-    ) -> crate::Result<super::Source> {
-        let source = DockerLogsSource::new(self.clone(), out, shutdown.clone())?;
-=======
     async fn build(&self, cx: SourceContext) -> crate::Result<super::Source> {
         let source = DockerLogsSource::new(
             self.clone().with_empty_partial_event_marker_field_as_none(),
             cx.out,
             cx.shutdown.clone(),
         )?;
->>>>>>> 8655861b
 
         // Capture currently running containers, and do main future(run)
         let fut = async move {
