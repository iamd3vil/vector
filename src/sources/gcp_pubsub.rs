--- conflicted
+++ resolved
@@ -13,12 +13,8 @@
     transport::{Certificate, Channel, ClientTlsConfig, Endpoint, Identity},
     Code, Request, Status,
 };
-<<<<<<< HEAD
 use vector_config::configurable_component;
-use vector_core::ByteSizeOf;
-=======
 use vector_core::{finalizer::EmptyStream, finalizer::UnorderedFinalizer, ByteSizeOf};
->>>>>>> dfc2e29c
 
 use crate::{
     codecs::{Decoder, DecodingConfig},
