--- conflicted
+++ resolved
@@ -63,19 +63,11 @@
             required: true,
         }]
     }
-<<<<<<< HEAD
-
-    fn call_by_vm(&self, _ctx: &mut Context, args: &mut VmArgumentList) -> Resolved {
-        let value = args.required("value");
-        Ok(tag_type_externally(value))
-    }
 
     fn symbol(&self) -> Option<(&'static str, usize)> {
         // TODO
         None
     }
-=======
->>>>>>> d483777f
 }
 
 #[derive(Debug, Clone)]
